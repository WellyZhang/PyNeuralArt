"""
style.py - An implementation of "A Neural Algorithm of Artistic Style"
by L. Gatys, A. Ecker, and M. Bethge. http://arxiv.org/abs/1508.06576.

authors: Frank Liu - frank@frankzliu.com
         Dylan Paiton - dpaiton@gmail.com
last modified: 09/23/2015

Redistribution and use in source and binary forms, with or without
modification, are permitted provided that the following conditions are met:
    * Redistributions of source code must retain the above copyright
      notice, this list of conditions and the following disclaimer.
    * Redistributions in binary form must reproduce the above copyright
      notice, this list of conditions and the following disclaimer in the
      documentation and/or other materials provided with the distribution.
    * Neither the name of the Frank Liu (fzliu) nor the
      names of its contributors may be used to endorse or promote products
      derived from this software without specific prior written permission.
THIS SOFTWARE IS PROVIDED BY THE COPYRIGHT HOLDERS AND CONTRIBUTORS "AS IS" AND
ANY EXPRESS OR IMPLIED WARRANTIES, INCLUDING, BUT NOT LIMITED TO, THE IMPLIED
WARRANTIES OF MERCHANTABILITY AND FITNESS FOR A PARTICULAR PURPOSE ARE
DISCLAIMED. IN NO EVENT SHALL Frank Liu (fzliu) BE LIABLE FOR ANY
DIRECT, INDIRECT, INCIDENTAL, SPECIAL, EXEMPLARY, OR CONSEQUENTIAL DAMAGES
(INCLUDING, BUT NOT LIMITED TO, PROCUREMENT OF SUBSTITUTE GOODS OR SERVICES;
LOSS OF USE, DATA, OR PROFITS; OR BUSINESS INTERRUPTION) HOWEVER CAUSED AND
ON ANY THEORY OF LIABILITY, WHETHER IN CONTRACT, STRICT LIABILITY, OR TORT
(INCLUDING NEGLIGENCE OR OTHERWISE) ARISING IN ANY WAY OUT OF THE USE OF THIS
SOFTWARE, EVEN IF ADVISED OF THE POSSIBILITY OF SUCH DAMAGE.

TODOs:
  - Verify model_WEIGHTS is working as expected
  - Add progress bar for minimize call
"""

# system imports
import argparse
import logging
import os
import sys
import timeit

# library imports
import caffe
import numpy as np
from scipy.fftpack import ifftn
from scipy.linalg.blas import sgemm
from scipy.misc import imsave
from scipy.optimize import minimize
<<<<<<< HEAD

try:
    import progressbar as pb
    gradIter = 0
    pbar = pb.ProgressBar()
    USE_PROGRESSBAR = True
except:
    USE_PROGRESSBAR = False 

# cudamat
try:
    import cudamat as cm
    cm.cublas_init()
    USE_CUDAMAT = True
except:
    USE_CUDAMAT = False
=======
from skimage.transform import rescale
>>>>>>> 85b36d87


CAFFE_ROOT = os.path.abspath(os.path.join(os.path.dirname(caffe.__file__), "..", ".."))
MEAN_PATH = os.path.join(CAFFE_ROOT, "python", "caffe", "imagenet", "ilsvrc_2012_mean.npy")
MODEL_DIR = "models"

# constants
INF = np.float32(np.inf)
STYLE_SCALE = 0.5

# weights for the individual models
VGG_WEIGHTS = {"content": {"conv4_2": 1},
               "style": {"conv1_1": 0.2,
                         "conv2_1": 0.2,
                         "conv3_1": 0.2,
                         "conv4_1": 0.2,
                         "conv5_1": 0.2}}
GOOGLENET_WEIGHTS = {"content": {"conv2/3x3": 0.005,
                                 "inception_3a/output": 0.995},
                     "style": {"conv1/7x7_s2": 0.1,
                               "conv2/3x3": 0.09,
                               "inception_3a/output": 0.09,
                               "inception_3b/output": 0.09,
                               "inception_4a/output": 0.09,
                               "inception_4b/output": 0.09,
                               "inception_4c/output": 0.09,
                               "inception_4d/output": 0.09,
                               "inception_4e/output": 0.09,
                               "inception_5a/output": 0.09,
                               "inception_5b/output": 0.09,}}
CAFFENET_WEIGHTS = {"content": {"conv3": 1},
                    "style": {"conv1": 0.2,
                              "conv2": 0.2,
                              "conv3": 0.2,
                              "conv4": 0.2,
                              "conv5": 0.2}}


# argparse
parser = argparse.ArgumentParser(description="Transfer the style of one image to another.",
                                 usage="style.py -s <style_image> -c <content_image>")
parser.add_argument("-s", "--style-img", type=str, required=True, help="input style (art) image")
parser.add_argument("-c", "--content-img", type=str, required=True, help="input content image")
parser.add_argument("-g", "--gpu-id", default=-1, type=int, required=False, help="GPU device number")
parser.add_argument("-m", "--model", default="vgg", type=str, required=False, help="model to use")
parser.add_argument("-i", "--init", default="content", type=str, required=False, help="initialization strategy")
parser.add_argument("-r", "--ratio", default="1e5", type=str, required=False, help="style-to-content ratio")
parser.add_argument("-n", "--num-iters", default=500, type=int, required=False, help="L-BFGS iterations")
parser.add_argument("-l", "--length", default=640, type=float, required=False, help="maximum image length")
parser.add_argument("-v", "--verbose", action="store_true", required=False, help="print minimization outputs")
parser.add_argument("-o", "--output", default="outputs/result.jpg", required=False, help="output path")


def _compute_style_grad(F, G, G_style, layer):
    """
        Computes style gradient and loss from activation features.
    """

    # compute loss and gradient
    (Fl, Gl) = (F[layer], G[layer])
    c = Fl.shape[0]**-2 * Fl.shape[1]**-2
    El = Gl - G_style[layer]
    loss = c/4 * (El**2).sum()
    grad = c * sgemm(1.0, El, Fl) * (Fl>0)

    return loss, grad

def _compute_content_grad(F, F_content, layer):
    """
        Computes content gradient and loss from activation features.
    """

    # compute loss and gradient
    Fl = F[layer]
    El = Fl - F_content[layer]
    loss = (El**2).sum() / 2
    grad = El * (Fl>0)

    return loss, grad

def _compute_reprs(net, layers_style, layers_content, net_in, scale_gram=1):
    """
        Computes representation matrices for an image.
    """

    # copy activations to output from forward pass
    (repr_s, repr_c) = ({}, {})
    net.blobs["data"].data[0] = net_in
    net.forward(end=net.params.keys()[-1])
<<<<<<< HEAD
    #end = timeit.default_timer()
    #print("Single forward pass took {0:.4f} seconds".format(end-start))

    for layer in layers:
        rep = net.blobs[layer].data[0].copy()
=======
>>>>>>> 85b36d87

    # loop through combined set of layers
    for layer in set(layers_style)|set(layers_content):
        F = net.blobs[layer].data[0].copy()
        F.shape = (F.shape[0], -1)
        repr_c[layer] = F
        if layer in layers_style:
            repr_s[layer] = sgemm(scale_gram, F, F.T)

    return repr_s, repr_c

def style_optfn(x, net, weights, G_style, F_content, ratio):
    """
        Style transfer optimization callback for scipy.optimize.minimize().
    """

    # initialize update params
    layers_all = net.params.keys()[::-1]
    layers_style = weights["style"].keys()
    layers_content = weights["content"].keys()
    net_in = x.reshape(net.blobs["data"].data.shape[1:])
    (G, F) = _compute_reprs(net, layers_style, layers_content, net_in)

    # backprop by layer
    loss = 0
    net.blobs[layers_all[-1]].diff[:] = 0
    for i, layer in enumerate(layers_all):
        next_layer = None if i == len(layers_all)-1 else layers_all[i+1]
        grad = net.blobs[layer].diff[0]

        # style contribution
        if layer in layers_style:
            wl = weights["style"][layer]
            (l, g) = _compute_style_grad(F, G, G_style, layer)
            loss += ratio * wl * l
            grad += ratio * wl * g.reshape(grad.shape)

        # content contribution
        if layer in layers_content:
            wl = weights["content"][layer]
            (l, g) = _compute_content_grad(F, F_content, layer)
            loss += wl * l
            grad += wl * g.reshape(grad.shape)

        # compute gradient
        net.backward(start=layer, end=next_layer)
        if next_layer is None:
            grad = net.blobs["data"].diff[0]
        else:
            grad = net.blobs[next_layer].diff[0]

    # format gradient for minimize() function
    grad = grad.flatten().astype(np.float64)

    return loss, grad

def progress_callback(Xi):
    global gradIter
    global pbar
    try:
        pbar.update(gradIter)
    except:
        pbar.finished = True
    gradIter += 1

class StyleTransfer(object):
    """
        Style transfer class.
    """

    def __init__(self, model_name):
        """
            Initialize the model used for style transfer.

            :param str model_name:
                Model to use.

            :param tuple scale_output:
                Output scale to use.
        """

        base_path = os.path.join(MODEL_DIR, model_name)

        # googlenet
        if model_name == "googlenet":
            model_file = os.path.join(base_path, "deploy.prototxt")
            pretrained_file = os.path.join(base_path, "bvlc_googlenet.caffemodel")
            weights = GOOGLENET_WEIGHTS

        # vgg net
        elif model_name == "vgg":
            model_file = os.path.join(base_path, "VGG_ILSVRC_19_layers_deploy.prototxt")
            pretrained_file = os.path.join(base_path, "VGG_ILSVRC_19_layers.caffemodel")
            weights = VGG_WEIGHTS

        # default (caffenet)
        else:
            model_file = os.path.join(base_path, "deploy.prototxt")
            pretrained_file = os.path.join(base_path, "bvlc_reference_caffenet.caffemodel")
            weights = CAFFENET_WEIGHTS

        # load model and scale factors
        self.load_model(model_file, pretrained_file)
        self.weights = weights.copy()


    def load_model(self, model_file, pretrained_file):
        """
            Loads specified model from caffe install (see caffe docs).

            :param str model_file:
                Path to model protobuf.

            :param str pretrained_file:
                Path to pretrained caffe model.
        """

        # load net (supressing output)
        out_orig = os.dup(2)
        null_fds = os.open(os.devnull, os.O_RDWR)
        os.dup2(null_fds, 2)
        net = caffe.Net(model_file, pretrained_file, caffe.TEST)
        os.dup2(out_orig, 2)
        os.close(null_fds)

        # all models used are trained on imagenet data
        transformer = caffe.io.Transformer({"data": net.blobs["data"].data.shape})
        transformer.set_mean("data", np.load(MEAN_PATH).mean(1).mean(1))
        transformer.set_channel_swap("data", (2,1,0))
        transformer.set_transpose("data", (2,0,1))
        transformer.set_raw_scale("data", 255)

        # add net parameters
        self.net = net
        self.transformer = transformer

    def save_generated(self, path):
        """
            Saves the generated image (net input, after optimization).

            :param str path:
                Output path.
        """

        # check output directory
        if os.path.dirname(path):
            if not os.path.exists(os.path.dirname(path)):
                os.makedirs(os.path.dirname(path))

        # prettify the generated image and save it
        img = self.transformer.deprocess("data", self.net.blobs["data"].data)
        img = (255*img).astype(np.uint8)
        imsave(path, img)
    
    def _rescale_net(self, img):
        """
            Rescales the network to fit a particular image.
        """

        new_dims = (1, img.shape[2]) + img.shape[:2]
        self.net.blobs["data"].reshape(*new_dims)
        self.transformer.inputs["data"] = new_dims

    def _make_noise_input(self, init):
        """
            Creates an initial input (generated) image.
        """

        # specify dimensions and create grid in Fourier domain
        dims = tuple(self.net.blobs["data"].data.shape[2:]) + \
               (self.net.blobs["data"].data.shape[1], )
        grid = np.mgrid[0:dims[0], 0:dims[1]]

        # create frequency representation for pink noise
        Sf = (grid[0] - (dims[0]-1)/2.0) ** 2 + \
             (grid[1] - (dims[1]-1)/2.0) ** 2
        Sf[np.where(Sf == 0)] = 1
        Sf = np.sqrt(Sf)
        Sf = np.dstack((Sf**int(init),)*dims[2])

        # apply ifft to create pink noise and normalize
        ifft_kernel = np.cos(2*np.pi*np.random.randn(*dims)) + \
                      1j*np.sin(2*np.pi*np.random.randn(*dims))
        img_noise = np.abs(ifftn(Sf * ifft_kernel))
        img_noise -= img_noise.min()
        img_noise /= img_noise.max()

        # preprocess the pink noise image
        x0 = self.transformer.preprocess("data", img_noise)

        return x0

    def transfer_style(self, img_style, img_content, length=640,
                       ratio=1e5, n_iter=500, init=None, verbose=False):
        """
            Transfers the style of the artwork to the input image.

            :param numpy.ndarray img_style:
                A style image with the desired target style.

            :param numpy.ndarray img_content:
                A content image in 8-bit, RGB format.
        """

        # rescale the images
        scale = length / float(max(img_style.shape[:2]))
        img_style = rescale(img_style, STYLE_SCALE*scale, order=3)
        scale = length / float(max(img_content.shape[:2]))
        img_content = rescale(img_content, scale, order=3)

        # compute style representations
        self._rescale_net(img_style)
        layers = self.weights["style"].keys()
        net_in = self.transformer.preprocess("data", img_style)
        scale_gram = float(img_content.size)/img_style.size
        (G_style, _) = _compute_reprs(self.net, layers, [], net_in,
                                      scale_gram=scale_gram)

        # compute content representations
        self._rescale_net(img_content)
        layers = self.weights["content"].keys()
        net_in = self.transformer.preprocess("data", img_content)
        (_, F_content) = _compute_reprs(self.net, [], layers, net_in)

        # generate initial net input
        # default = content image, see kaishengtai/neuralart
        if init == "content":
            img0 = self.transformer.preprocess("data", img_content)
        else:
            img0 = self._make_noise_input(init)

        # compute data bounds
        data_min = -self.transformer.mean["data"][:,0,0]
        data_max = data_min + self.transformer.raw_scale["data"]
        data_bounds = [(data_min[0], data_max[0])]*(img0.size/3) + \
                      [(data_min[1], data_max[1])]*(img0.size/3) + \
                      [(data_min[2], data_max[2])]*(img0.size/3)

        # perform optimization
<<<<<<< HEAD
        minfn_args = (G_style, F_content, self.net, self.weights, ratio)
        lbfgs_opts = {"maxiter": n_iter, "disp": debug}
        grad_method = "L-BFGS-B"

        if USE_PROGRESSBAR and not debug:
            global pbar
            pbar.widgets = ['Progress: ', 
                pb.Percentage(), ' ', pb.Bar(marker=pb.RotatingMarker()), ' ', pb.ETA()]
            pbar.maxval = n_iter
            pbar.start()
            return minimize(style_optimizer, net_in.flatten(), callback=progress_callback,
                            args=minfn_args, method=grad_method, jac=True,
                            bounds=data_bounds, options=lbfgs_opts).nit
        else:
            return minimize(style_optimizer, net_in.flatten(), 
                            args=minfn_args, method=grad_method, jac=True,
                            bounds=data_bounds, options=lbfgs_opts).nit
=======
        minfn_args = (self.net, self.weights, G_style, F_content, ratio)
        return minimize(style_optfn, img0.flatten(), args=minfn_args, 
                        method="L-BFGS-B", jac=True, bounds=data_bounds, 
                        options={"maxiter": n_iter, "disp": verbose}).nit
>>>>>>> 85b36d87


if __name__ == "__main__":
    args = parser.parse_args()

    # logging
    format = "%(filename)s:%(lineno)d  %(asctime)s -- %(message)s"
    level = logging.INFO if args.verbose else logging.WARNING
    logging.basicConfig(format=format, level=level)
    logging.info("Starting style transfer.")

    # set GPU/CPU mode
    if args.gpu_id == -1:
        caffe.set_mode_cpu()
        logging.info("Running net on CPU.")
    else:
        caffe.set_device(args.gpu_id)
        logging.info("Running net on GPU {0}.".format(args.gpu_id))

    # load images
    img_style = caffe.io.load_image(args.style_img)
    img_content = caffe.io.load_image(args.content_img)
    logging.info("Successfully loaded images.")
    
    # artistic style class
    st = StyleTransfer(args.model.lower())
    logging.info("Successfully loaded model {0}.".format(args.model))

    print "Model loaded.\nCreating art takes time..."

    # perform style transfer
    start = timeit.default_timer()
    n_iters = st.transfer_style(img_style, img_content, length=args.length, 
                                init=args.init, ratio=np.float(args.ratio), 
                                n_iter=args.num_iters, verbose=args.verbose)
    end = timeit.default_timer()
<<<<<<< HEAD

    if USE_PROGRESSBAR and not args.debug:
        pbar.finish()

    logging.info("Ran {0} iterations".format(n_iters))
    logging.info("Took {0:.0f} seconds".format(end-start))
=======
    logging.info("Ran {0} iterations in {1:.0f}s.".format(n_iters, end-start))
>>>>>>> 85b36d87

    # DONE!
    st.save_generated(args.output)
    logging.info("Output saved to {0}.".format(args.output))<|MERGE_RESOLUTION|>--- conflicted
+++ resolved
@@ -4,7 +4,7 @@
 
 authors: Frank Liu - frank@frankzliu.com
          Dylan Paiton - dpaiton@gmail.com
-last modified: 09/23/2015
+last modified: 09/25/2015
 
 Redistribution and use in source and binary forms, with or without
 modification, are permitted provided that the following conditions are met:
@@ -46,7 +46,7 @@
 from scipy.linalg.blas import sgemm
 from scipy.misc import imsave
 from scipy.optimize import minimize
-<<<<<<< HEAD
+from skimage.transform import rescale
 
 try:
     import progressbar as pb
@@ -55,18 +55,6 @@
     USE_PROGRESSBAR = True
 except:
     USE_PROGRESSBAR = False 
-
-# cudamat
-try:
-    import cudamat as cm
-    cm.cublas_init()
-    USE_CUDAMAT = True
-except:
-    USE_CUDAMAT = False
-=======
-from skimage.transform import rescale
->>>>>>> 85b36d87
-
 
 CAFFE_ROOT = os.path.abspath(os.path.join(os.path.dirname(caffe.__file__), "..", ".."))
 MEAN_PATH = os.path.join(CAFFE_ROOT, "python", "caffe", "imagenet", "ilsvrc_2012_mean.npy")
@@ -155,14 +143,6 @@
     (repr_s, repr_c) = ({}, {})
     net.blobs["data"].data[0] = net_in
     net.forward(end=net.params.keys()[-1])
-<<<<<<< HEAD
-    #end = timeit.default_timer()
-    #print("Single forward pass took {0:.4f} seconds".format(end-start))
-
-    for layer in layers:
-        rep = net.blobs[layer].data[0].copy()
-=======
->>>>>>> 85b36d87
 
     # loop through combined set of layers
     for layer in set(layers_style)|set(layers_content):
@@ -244,24 +224,22 @@
                 Output scale to use.
         """
 
-        base_path = os.path.join(MODEL_DIR, model_name)
-
         # googlenet
         if model_name == "googlenet":
-            model_file = os.path.join(base_path, "deploy.prototxt")
-            pretrained_file = os.path.join(base_path, "bvlc_googlenet.caffemodel")
+            model_file = os.path.join(MODEL_DIR, model_name, "deploy.prototxt")
+            pretrained_file = os.path.join(MODEL_DIR, model_name, "bvlc_googlenet.caffemodel")
             weights = GOOGLENET_WEIGHTS
 
         # vgg net
         elif model_name == "vgg":
-            model_file = os.path.join(base_path, "VGG_ILSVRC_19_layers_deploy.prototxt")
-            pretrained_file = os.path.join(base_path, "VGG_ILSVRC_19_layers.caffemodel")
+            model_file = os.path.join(MODEL_DIR, model_name, "VGG_ILSVRC_19_layers_deploy.prototxt")
+            pretrained_file = os.path.join(MODEL_DIR, model_name, "VGG_ILSVRC_19_layers.caffemodel")
             weights = VGG_WEIGHTS
 
         # default (caffenet)
         else:
-            model_file = os.path.join(base_path, "deploy.prototxt")
-            pretrained_file = os.path.join(base_path, "bvlc_reference_caffenet.caffemodel")
+            model_file = os.path.join(MODEL_DIR, model_name, "deploy.prototxt")
+            pretrained_file = os.path.join(MODEL_DIR, model_name, "bvlc_reference_caffenet.caffemodel")
             weights = CAFFENET_WEIGHTS
 
         # load model and scale factors
@@ -279,6 +257,9 @@
             :param str pretrained_file:
                 Path to pretrained caffe model.
         """
+
+        assert(os.path.isfile(model_file))
+        assert(os.path.isfile(pretrained_file))
 
         # load net (supressing output)
         out_orig = os.dup(2)
@@ -402,31 +383,25 @@
                       [(data_min[2], data_max[2])]*(img0.size/3)
 
         # perform optimization
-<<<<<<< HEAD
-        minfn_args = (G_style, F_content, self.net, self.weights, ratio)
-        lbfgs_opts = {"maxiter": n_iter, "disp": debug}
+        minfn_args = (self.net, self.weights, G_style, F_content, ratio)
+        lbfgs_opts = {"maxiter": n_iter, "disp": verbose}
         grad_method = "L-BFGS-B"
 
-        if USE_PROGRESSBAR and not debug:
+        if USE_PROGRESSBAR and not verbose:
             global pbar
             pbar.widgets = ['Progress: ', 
-                pb.Percentage(), ' ', pb.Bar(marker=pb.RotatingMarker()), ' ', pb.ETA()]
+                pb.Percentage(), ' ', pb.Bar(marker=pb.AnimatedMarker()),
+                ' ', pb.ETA()]
             pbar.maxval = n_iter
             pbar.start()
-            return minimize(style_optimizer, net_in.flatten(), callback=progress_callback,
-                            args=minfn_args, method=grad_method, jac=True,
-                            bounds=data_bounds, options=lbfgs_opts).nit
+            return minimize(style_optfn, img0.flatten(), callback=progress_callback,
+                            args=minfn_args, method=grad_method, jac=True, bounds=data_bounds,
+                            options={"maxiter": n_iter, "disp": verbose}).nit
         else:
-            return minimize(style_optimizer, net_in.flatten(), 
-                            args=minfn_args, method=grad_method, jac=True,
-                            bounds=data_bounds, options=lbfgs_opts).nit
-=======
-        minfn_args = (self.net, self.weights, G_style, F_content, ratio)
-        return minimize(style_optfn, img0.flatten(), args=minfn_args, 
-                        method="L-BFGS-B", jac=True, bounds=data_bounds, 
-                        options={"maxiter": n_iter, "disp": verbose}).nit
->>>>>>> 85b36d87
-
+            if not verbose: print "Progress display requires the progressbar library."
+            return minimize(style_optfn, img0.flatten(), args=minfn_args, 
+                            method=grad_method, jac=True, bounds=data_bounds, 
+                            options={"maxiter": n_iter, "disp": verbose}).nit
 
 if __name__ == "__main__":
     args = parser.parse_args()
@@ -454,24 +429,17 @@
     st = StyleTransfer(args.model.lower())
     logging.info("Successfully loaded model {0}.".format(args.model))
 
-    print "Model loaded.\nCreating art takes time..."
-
     # perform style transfer
+    if not args.verbose: print "Creating art takes time..."
     start = timeit.default_timer()
     n_iters = st.transfer_style(img_style, img_content, length=args.length, 
                                 init=args.init, ratio=np.float(args.ratio), 
                                 n_iter=args.num_iters, verbose=args.verbose)
     end = timeit.default_timer()
-<<<<<<< HEAD
-
-    if USE_PROGRESSBAR and not args.debug:
+    logging.info("Ran {0} iterations in {1:.0f}s.".format(n_iters, end-start))
+    if USE_PROGRESSBAR and not args.verbose:
         pbar.finish()
 
-    logging.info("Ran {0} iterations".format(n_iters))
-    logging.info("Took {0:.0f} seconds".format(end-start))
-=======
-    logging.info("Ran {0} iterations in {1:.0f}s.".format(n_iters, end-start))
->>>>>>> 85b36d87
 
     # DONE!
     st.save_generated(args.output)
